--- conflicted
+++ resolved
@@ -129,11 +129,7 @@
         tstart = time.time()
         for op_cfg, op in zip(self.process_list, self.ops):
             num_gpus = 1 if use_cuda() and op._accelerator == 'cuda' else 0
-<<<<<<< HEAD
             op_name, op_args = list(op_cfg.items())[0]
-=======
-            op_name, _ = list(op_cfg.items())[0]
->>>>>>> 0a38fca6
             try:
                 if isinstance(op, Mapper):
                     if op.is_batched_op():
@@ -142,7 +138,6 @@
                                                       batch_format='pyarrow',
                                                       num_gpus=num_gpus)
                     else:
-<<<<<<< HEAD
                         if op._use_actor:
                             op_cls = OPERATORS.modules[op_name]
                             dataset = dataset.map(
@@ -164,11 +159,6 @@
                         dataset = dataset.map(op.compute_stats,
                                               num_gpus=num_gpus)
 
-=======
-                        dataset = dataset.map(op.process, num_gpus=num_gpus)
-                elif isinstance(op, Filter):
-                    dataset = dataset.map(op.compute_stats, num_gpus=num_gpus)
->>>>>>> 0a38fca6
                     dataset = dataset.filter(op.process)
                 else:
                     logger.error(
@@ -180,10 +170,10 @@
                 import traceback
                 traceback.print_exc()
                 exit(1)
-        tend = time.time()
-        logger.info(f'All Ops are done in {"%.3f" % (tend - tstart)}(s).')
 
         # 4. data export
         logger.info('Exporting dataset to disk...')
         dataset.write_json(self.cfg.export_path, force_ascii=False)
+        tend = time.time()
+        logger.info(f'All Ops are done in {"%.3f" % (tend - tstart)}(s).')
         return dataset