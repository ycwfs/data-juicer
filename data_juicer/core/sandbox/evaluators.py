--- conflicted
+++ resolved
@@ -2,14 +2,11 @@
 import os
 import shutil
 
-<<<<<<< HEAD
-=======
 import torch
 from loguru import logger
 from vbench import VBench
 
 from data_juicer import cuda_device_count
->>>>>>> 0d811160
 from tools.mm_eval.inception_metrics.calc_metrics_for_videos import \
     calc_metrics
 # TODO: cannot import tools correctly if DJ is installed by pypi. Maybe we need
