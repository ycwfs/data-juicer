import copy
import functools
import traceback

import pandas as pd
import pyarrow as pa
from loguru import logger

from data_juicer.utils.constant import Fields
from data_juicer.utils.mm_utils import size_to_bytes
from data_juicer.utils.process_utils import calculate_np
from data_juicer.utils.registry import Registry

OPERATORS = Registry('Operators')


class OP:

    def __init__(self, *args, **kwargs):
        """
        Base class of operators.

        :param text_key: the key name of field that stores sample texts
            to be processed.
        :param image_key: the key name of field that stores sample image list
            to be processed
        :param audio_key: the key name of field that stores sample audio list
            to be processed
        :param video_key: the key name of field that stores sample video list
            to be processed
        """
        # init data keys
        self.text_key = kwargs.get('text_key', 'text')
        self.image_key = kwargs.get('image_key', 'images')
        self.audio_key = kwargs.get('audio_key', 'audios')
        self.video_key = kwargs.get('video_key', 'videos')

        # whether the model can be accelerated using cuda
        self._accelerator = kwargs.get('accelerator', 'cpu')

        # parameters to determind the number of procs for this op
        self.num_proc = kwargs.get('num_proc', 0)
        self.cpu_required = kwargs.get('cpu_required', 1)
        self.mem_required = kwargs.get('mem_required', 0)
        if isinstance(self.mem_required, str):
            self.mem_required = size_to_bytes(self.mem_required) / 1024**3

        # whether to use actor mode in ray
        self._use_actor = kwargs.get('use_actor', False)

        from data_juicer.core.data import wrap_func_with_nested_access
        self.process = wrap_func_with_nested_access(self.process)

    def process(self, *args, **kwargs):
        raise NotImplementedError

    def runtime_np(self):
        return calculate_np(self._name, self.mem_required, self.cpu_required,
                            self.num_proc, self.use_cuda())

    def use_cuda(self):
        return self._accelerator == 'cuda'

    def use_actor(self):
        return self._use_actor

    def remove_extra_parameters(self, param_dict, keys=None):
        """
            at the begining of the init of the mapper op, call
            self.remove_extra_parameters(locals())
            to get the init parameter dict of the op for convenience

        """
        if keys is None:
            param_dict = {
                k: v
                for k, v in param_dict.items() if not k.startswith('_')
            }
            param_dict.pop('self', None)
        else:
            param_dict = {k: v for k, v in param_dict.items() if k not in keys}
        return param_dict

    def add_parameters(self, init_parameter_dict, **extra_param_dict):
        """
            add parameters for each sample, need to keep extra_param_dict
            and init_parameter_dict unchanged.
        """
        related_parameters = copy.deepcopy(init_parameter_dict)
        related_parameters.update(extra_param_dict)
        return related_parameters

    def __call__(self, dataset, checkpointer=None, tracer=None):
        try:
            dataset = self.run(dataset, tracer)
            if checkpointer:
                checkpointer.record(self._name, self._process_kwargs)
            return dataset
        except:  # noqa: E722
            logger.error(f'An error occurred during Op [{self._name}].')
            traceback.print_exc()
            if checkpointer:
                logger.info('Writing checkpoint of dataset processed by '
                            'last op...')
                dataset.cleanup_cache_files()
                checkpointer.save_ckpt(dataset)
            exit(1)


def ray_batch_mapper_wrapper(samples, fn):
    samples = samples.to_pandas()
    res = fn(samples)
    if not isinstance(res, pd.DataFrame):
        res = pd.DataFrame(res)
    return pa.Table.from_pandas(res)


def convert_list_dict_to_dict_list(samples):
    # reconstruct samples from "list of dicts" to "dict of lists"
    keys = samples[0].keys()
    res_samples = {}
    for key in keys:
        res_samples[key] = [s[key] for s in samples]
    return res_samples


def convert_dict_list_to_list_dict(samples):
    # reconstruct samples from "dict of lists" to "list of dicts"
    reconstructed_samples = []
    keys = list(samples.keys())
    # take any key, since they should be of same length
    for i in range(len(samples[keys[0]])):
        reconstructed_samples.append({key: samples[key][i] for key in samples})
    return reconstructed_samples


def catch_exception_mapper_process(method):
    """
    For mapper sample level fault torelerance.
    """

    @functools.wraps(method)
    def wrapper(*args, **kwargs):
        try:
            samples = args[0]
            return method(*args, **kwargs)
        except Exception as e:
            samples = args[0]
            ret = {}
            for key in samples.keys():
                ret[key] = []
            logger.error(
                f'An error occurred in mapper operation when processing '
                f'sample {samples}, {type(e)}: {e}')
            ret[Fields.stats] = []
            ret[Fields.source_file] = []
            return ret

    return wrapper


def catch_exception_mapper_process_single(method):
    """
    For mapper process_single,
    turn it into batch_size = 1, and enable fault torelerance.
    """

    def wrapper(*args, **kwargs):
        try:
            args = list(args)
            samples = args[0]
            sample = convert_dict_list_to_list_dict(samples)[0]
            args[0] = sample
            args = tuple(args)
            res_sample = method(*args, **kwargs)
            return convert_list_dict_to_dict_list([res_sample])
        except Exception as e:
            samples = args[0]
            logger.error(
                f'An error occurred in mapper operation when processing '
                f'sample {samples}, {type(e)}: {e}')
            return {
                'videos': [],
                'text': [],
                Fields.source_file: [],
                Fields.stats: []
            }

    return wrapper


class Mapper(OP):

    def __init__(self, *args, **kwargs):
        """
        Base class that conducts data editing.

        :param text_key: the key name of field that stores sample texts
            to be processed.
        :param image_key: the key name of field that stores sample image list
            to be processed
        :param audio_key: the key name of field that stores sample audio list
            to be processed
        :param video_key: the key name of field that stores sample video list
            to be processed
        """
        super(Mapper, self).__init__(*args, **kwargs)

        # In default, it's a normal OP instead of batched OP
        self._batched_op = kwargs.get('batched_op', False)

    def process(self, sample):
        """
        For sample level, sample --> sample

        :param sample: sample to process
        :return: processed sample
        """
        raise NotImplementedError

    def is_batched_op(self):
        return self._batched_op

    def run(self, dataset, tracer=None):
        if self._batched_op:
            # wrapped_process = types.MethodType(
            #     catch_exception_mapper_process(self.process), self)
            self.process.op = self
            wrapped_process = catch_exception_mapper_process(self.process)
            # wrapped_process = self.process
        else:
            # wrapped_process = types.MethodType(
            #     catch_exception_mapper_process_single(self.process), self)
            wrapped_process = catch_exception_mapper_process_single(
                self.process)
        new_dataset = dataset.map(
            # self.process,
            wrapped_process,
            num_proc=self.runtime_np(),
            with_rank=self.use_cuda(),
            desc=self._name + '_process',
            # batched=True,
        )
        if tracer:
            tracer.trace_mapper(self._name, dataset, new_dataset,
                                self.text_key)
        return new_dataset


class Filter(OP):

    def __init__(self, *args, **kwargs):
        """
        Base class that removes specific info.

        :param text_key: the key name of field that stores sample texts
            to be processed
        :param image_key: the key name of field that stores sample image list
            to be processed
        :param audio_key: the key name of field that stores sample audio list
            to be processed
        :param video_key: the key name of field that stores sample video list
            to be processed
        """
        super(Filter, self).__init__(*args, **kwargs)

        from data_juicer.core.data import wrap_func_with_nested_access
        self.compute_stats = wrap_func_with_nested_access(self.compute_stats)
        self.stats_export_path = kwargs.get('stats_export_path', None)

    def compute_stats(self, sample, context=False):
        """
        Compute stats for the sample which is used as a metric to decide
        whether to filter this sample.

        :param sample: input sample.
        :param context: whether to store context information of intermediate
            vars in the sample temporarily.
        :return: sample with computed stats
        """
        raise NotImplementedError

    def process(self, sample):
        """
        For sample level, sample --> Boolean.

        :param sample: sample to decide whether to filter
        :return: true for keeping and false for filtering
        """
        raise NotImplementedError

    def run(self, dataset, tracer=None):
        if Fields.stats not in dataset.features:
            from data_juicer.core.data import add_same_content_to_new_column
            dataset = dataset.map(add_same_content_to_new_column,
                                  fn_kwargs={
                                      'new_column_name': Fields.stats,
                                      'initial_value': {}
                                  },
                                  num_proc=self.runtime_np(),
                                  desc='Adding new column for stats')
<<<<<<< HEAD
        wrapped_process = catch_exception_mapper_process_single(
            self.compute_stats)
        dataset = dataset.map(  
            #self.compute_stats,
            wrapped_process,
            num_proc=self.runtime_np(),
            with_rank=self.use_cuda(),
            desc=self._name + '_compute_stats',
            batched=True,
            batch_size=1)
        if self.stats_export_path is not None:
            self.exporter.export_compute_stats(dataset, self.stats_export_path)
=======
        dataset = dataset.map(self.compute_stats,
                              num_proc=self.runtime_np(),
                              with_rank=self.use_cuda(),
                              desc=self._name + '_compute_stats')
>>>>>>> 19a9045d
        new_dataset = dataset.filter(self.process,
                                     num_proc=self.runtime_np(),
                                     desc=self._name + '_process')
        if tracer:
            tracer.trace_filter(self._name, dataset, new_dataset)
        return new_dataset


class Deduplicator(OP):

    def __init__(self, *args, **kwargs):
        """
        Base class that conducts deduplication.

        :param text_key: the key name of field that stores sample texts
            to be processed
        :param image_key: the key name of field that stores sample image list
            to be processed
        :param audio_key: the key name of field that stores sample audio list
            to be processed
        :param video_key: the key name of field that stores sample video list
            to be processed
        """
        super(Deduplicator, self).__init__(*args, **kwargs)

        from data_juicer.core.data import wrap_func_with_nested_access
        self.compute_hash = wrap_func_with_nested_access(self.compute_hash)

    def compute_hash(self, sample):
        """
        Compute hash values for the sample.

        :param sample: input sample
        :return: sample with computed hash value.
        """
        raise NotImplementedError

    def process(self, dataset, show_num=0):
        """
        For doc-level, dataset --> dataset.

        :param dataset: input dataset
        :param show_num: number of traced samples used when tracer is
            open.
        :return: deduplicated dataset and the sampled duplicate pairs.
        """
        raise NotImplementedError

    def run(self, dataset, tracer=None):
        dataset = dataset.map(self.compute_hash,
                              num_proc=self.runtime_np(),
                              with_rank=self.use_cuda(),
                              desc=self._name + '_compute_hash')
        show_num = tracer.show_num if tracer else 0
        new_dataset, dup_pairs = self.process(dataset, show_num)
        if tracer:
            tracer.trace_deduplicator(self._name, dup_pairs)
        return new_dataset


class Selector(OP):

    def __init__(self, *args, **kwargs):
        """
        Base class that conducts selection in dataset-level.

        :param text_key: the key name of field that stores sample texts
            to be processed
        :param image_key: the key name of field that stores sample image list
            to be processed
        :param audio_key: the key name of field that stores sample audio list
            to be processed
        :param video_key: the key name of field that stores sample video list
            to be processed
        """
        super(Selector, self).__init__(*args, **kwargs)

    def process(self, dataset):
        """
        Dataset --> dataset.

        :param dataset: input dataset
        :return: selected dataset.
        """
        raise NotImplementedError

    def run(self, dataset, tracer=None):
        new_dataset = self.process(dataset)
        if tracer:
            tracer.trace_filter(self._name, dataset, new_dataset)
        return new_dataset<|MERGE_RESOLUTION|>--- conflicted
+++ resolved
@@ -299,7 +299,6 @@
                                   },
                                   num_proc=self.runtime_np(),
                                   desc='Adding new column for stats')
-<<<<<<< HEAD
         wrapped_process = catch_exception_mapper_process_single(
             self.compute_stats)
         dataset = dataset.map(  
@@ -310,14 +309,6 @@
             desc=self._name + '_compute_stats',
             batched=True,
             batch_size=1)
-        if self.stats_export_path is not None:
-            self.exporter.export_compute_stats(dataset, self.stats_export_path)
-=======
-        dataset = dataset.map(self.compute_stats,
-                              num_proc=self.runtime_np(),
-                              with_rank=self.use_cuda(),
-                              desc=self._name + '_compute_stats')
->>>>>>> 19a9045d
         new_dataset = dataset.filter(self.process,
                                      num_proc=self.runtime_np(),
                                      desc=self._name + '_process')
