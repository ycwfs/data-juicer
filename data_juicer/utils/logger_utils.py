# Some codes here are adapted from
# https://github.com/MegEngine/YOLOX/blob/main/yolox/utils/logger.py

# Copyright 2021 Megvii, Base Detection
#
#    Licensed under the Apache License, Version 2.0 (the "License");
#    you may not use this file except in compliance with the License.
#    You may obtain a copy of the License at
#
#        http://www.apache.org/licenses/LICENSE-2.0
#
#    Unless required by applicable law or agreed to in writing, software
#    distributed under the License is distributed on an "AS IS" BASIS,
#    WITHOUT WARRANTIES OR CONDITIONS OF ANY KIND, either express or implied.
#    See the License for the specific language governing permissions and
#    limitations under the License.

import inspect
import os
import sys

from loguru import logger
from loguru._file_sink import FileSink

LOGGER_SETUP = False


def get_caller_name(depth=0):
    """
    Get caller name by depth.

    :param depth: depth of caller context, use 0 for caller depth.
    :return: module name of the caller
    """
    # the following logic is a little bit faster than inspect.stack() logic
    frame = inspect.currentframe().f_back
    for _ in range(depth):
        frame = frame.f_back

    return frame.f_globals['__name__']


class StreamToLoguru:
    """Stream object that redirects writes to a logger instance."""

    def __init__(self, level='INFO', caller_names=('datasets', 'logging')):
        """
        Initialization method.

        :param level: log level string of loguru. Default value: "INFO".
        :param caller_names: caller names of redirected module.
                    Default value: (apex, pycocotools).
        """
        self.level = level
        self.linebuf = ''
        self.caller_names = caller_names

    def write(self, buf):
        full_name = get_caller_name(depth=1)
        module_name = full_name.rsplit('.', maxsplit=-1)[0]
        if module_name in self.caller_names:
            for line in buf.rstrip().splitlines():
                # use caller level log
                logger.opt(depth=2).log(self.level, line.rstrip())
        else:
            # sys.__stdout__.write(buf)
            logger.opt(raw=True).info(buf)

    def flush(self):
        pass


def redirect_sys_output(log_level='INFO'):
    """
    Redirect stdout/stderr to loguru with log level.

    :param log_level: log level string of loguru. Default value: "INFO".
    """
    redirect_logger = StreamToLoguru(log_level)
    sys.stderr = redirect_logger
    sys.stdout = redirect_logger


def get_log_file_path():
    """
    Get the path to the location of the log file.

    :return: a location of log file.
    """
    for _, handler in logger._core.handlers.items():
        if isinstance(handler._sink, FileSink):
            return handler._sink._file.name


def setup_logger(save_dir,
                 distributed_rank=0,
                 filename='log.txt',
                 mode='o',
<<<<<<< HEAD
                 redirect=False):
=======
                 level='INFO',
                 redirect=True):
>>>>>>> f142c2ef
    """
    Setup logger for training and testing.

    :param save_dir: location to save log file
    :param distributed_rank: device rank when multi-gpu environment
    :param filename: log file name to save
    :param mode: log file write mode, `append` or `override`. default is `o`.
<<<<<<< HEAD
    :param redirect: whether to redirect system stdout/stderr into the logger
=======
    :param level: log severity level. It's "INFO" in default.
    :param redirect: whether to redirect system output
>>>>>>> f142c2ef
    :return: logger instance.
    """
    global LOGGER_SETUP

    if LOGGER_SETUP:
        return

    loguru_format = (
        '<green>{time:YYYY-MM-DD HH:mm:ss}</green> | '
        '<level>{level: <8}</level> | '
        '<cyan>{name}</cyan>:<cyan>{line}</cyan> - <level>{message}</level>')

    logger.remove()
    save_file = os.path.join(save_dir, filename)
    if mode == 'o' and os.path.exists(save_file):
        os.remove(save_file)

    # only keep logger in rank0 process
    if distributed_rank == 0:
        logger.add(
            sys.stderr,
            format=loguru_format,
            level=level,
            enqueue=True,
        )
        logger.add(save_file)

    # redirect stdout/stderr to loguru
    if redirect:
        redirect_sys_output(level)
    LOGGER_SETUP = True


class HiddenPrints:
    """Define a range that hide the outputs within this range."""

    def __enter__(self):
        """
        Store the original standard output and redirect the standard output to
        null when entering this range.
        """
        self._original_stdout = sys.stdout
        sys.stdout = open(os.devnull, 'w')

    def __exit__(self, exc_type, exc_val, exc_tb):
        """
        Close the redirected standard output and restore it when exiting from
        this range.
        """
        sys.stdout.close()
        sys.stdout = self._original_stdout<|MERGE_RESOLUTION|>--- conflicted
+++ resolved
@@ -96,12 +96,8 @@
                  distributed_rank=0,
                  filename='log.txt',
                  mode='o',
-<<<<<<< HEAD
+                 level='INFO',
                  redirect=False):
-=======
-                 level='INFO',
-                 redirect=True):
->>>>>>> f142c2ef
     """
     Setup logger for training and testing.
 
@@ -109,12 +105,8 @@
     :param distributed_rank: device rank when multi-gpu environment
     :param filename: log file name to save
     :param mode: log file write mode, `append` or `override`. default is `o`.
-<<<<<<< HEAD
-    :param redirect: whether to redirect system stdout/stderr into the logger
-=======
     :param level: log severity level. It's "INFO" in default.
     :param redirect: whether to redirect system output
->>>>>>> f142c2ef
     :return: logger instance.
     """
     global LOGGER_SETUP
