--- conflicted
+++ resolved
@@ -12,11 +12,7 @@
 |-----------------------------------|:------:|-------------------------------------------------|
 | [ Formatter ]( #formatter )       |   7    | Discovers, loads, and canonicalizes source data |
 | [ Mapper ]( #mapper )             |   41   | Edits and transforms samples                    |
-<<<<<<< HEAD
-| [ Filter ]( #filter )             |   39   | Filters out low-quality samples                 |
-=======
-| [ Filter ]( #filter )             |   40   | Filters out low-quality samples                 |
->>>>>>> 41d164b5
+| [ Filter ]( #filter )             |   41   | Filters out low-quality samples                 |
 | [ Deduplicator ]( #deduplicator ) |   5    | Detects and removes duplicate samples           |
 | [ Selector ]( #selector )         |   2    | Selects top samples based on ranking            |
 
@@ -138,11 +134,8 @@
 | video_nsfw_filter              | Video      | -      | Keeps samples containing videos with NSFW scores below the threshold                                                               |
 | video_ocr_area_ratio_filter    | Video      | -      | Keep data samples whose detected text area ratios for specified frames in the video are within a specified range ｜                                  
 | video_resolution_filter        | Video      | -      | Keeps samples containing videos with horizontal and vertical resolutions within the specified range                                                 |
-<<<<<<< HEAD
+| video_watermark_filter         | Video      | -      | Keeps samples containing videos with predicted watermark probabilities below the threshold                                                               |
 | video_tagging_from_frames_filter  | Video   | -      | Keep samples containing videos with given tags |
-=======
-| video_watermark_filter         | Video      | -      | Keeps samples containing videos with predicted watermark probabilities below the threshold                                                               |
->>>>>>> 41d164b5
 | word_num_filter                | General    | en, zh | Keeps samples with word count within the specified range                                                                                            |
 | word_repetition_filter         | General    | en, zh | Keeps samples with word-level n-gram repetition ratio within the specified range                                                                    |
 
