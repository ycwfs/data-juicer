# User Guide
## What is DJ-Sandbox?
In Data-Juicer, the data sandbox laboratory provides users with the best practices for continuously producing data recipes. It features low overhead, portability, and guidance. In the sandbox, users can quickly experiment, iterate, and refine data recipes based on small-scale datasets and models, before scaling up to produce high-quality data to serve large-scale models.

In addition to the basic data optimization and recipe refinement features offered by Data-Juicer, users can seamlessly use configurable components such as data probe and analysis, model training and evaluation, and data and model feedback-based recipe refinement to form a complete one-stop data-model research and development pipeline.
## Quick Start
### Requirements
Before using sandbox, you might need to install sandbox-related third-party dependencies by running the command below:
```shell
pip install -v -e .[sandbox]

pip install detectron2@git+https://github.com/facebookresearch/detectron2.git@b7c7f4ba82192ff06f2bbb162b9f67b00ea55867
```

**NOTICE**: some sandbox-related dependencies require extra domain dependencies. For example, if users want to train an NLP model from ModelScope
in the sandbox, you might need to install extra `nlp` dependencies for `modelscope` library (see the [installation docs](https://modelscope.cn/docs/%E7%8E%AF%E5%A2%83%E5%AE%89%E8%A3%85)).
So if some Module-Not-Found errors are raised by these third-party libraries when running the sandbox, users need to check their docs first.

### Prepare Configuration Files for Sandbox
The configuration file of the sandbox includes several additional parameters in addition to the configuration of Data-Juicer. These parameters are used to specify the configuration information for model training, inference, evaluation, and other steps that may run in the sandbox pipeline. For the complete set of additional parameters, please refer to the "for sandbox or hpo" section in the [config_all.yaml](https://github.com/modelscope/data-juicer/blob/main/configs/config_all.yaml). An example of a sandbox configuration file can be found in `configs/demo/sandbox/sandbox.yaml`:
```yaml
# Sandbox config example for dataset

# global parameters
project_name: 'demo-sandbox'
dataset_path: './demos/data/demo-dataset.jsonl'  # path to your dataset directory or file
np: 4  # number of subprocess to process your dataset

export_path: './outputs/demo-sandbox/demo-sandbox.jsonl'

# sandbox configs
# for refining recipe using k-sigma rules
path_k_sigma_recipe: './outputs/demo-sandbox/k_sigma_new_recipe.yaml'

# for gpt3 quality classifier as data evaluator
data_eval_config: 'configs/demo/sandbox/gpt3_data_quality_eval_config.yaml'
#data_eval_config:
#  type: dj_text_quality_classifier

# for gpt3 model training
model_train_config: 'configs/demo/sandbox/gpt3_extra_train_config.json'

# process schedule
# a list of several process operators with their arguments
process:
  - language_id_score_filter:
      lang: 'zh'
      min_score: 0.5
```
In the example configuration file, in addition to the Data-Juicer data processing related configurations, there are three additional parameters:

- `path_k_sigma_recipe`: Used to specify the save path for the refined recipe using the k-sigma method.
- `data_eval_config`: Used to specify the configuration file path for the data evaluation step. This part of the configuration can also be directly added as a dictionary under this field.
- `model_train_config`: Used to specify the configuration file path for training models using the processed data.

Additional configuration files can support both YAML and JSON formats, and their contents need to be specifically defined based on the implementation of each component used in each step, as well as the models and evaluation support. The specific configuration contents of the steps involved in this example above can be referred to as configuration file contents in the corresponding path.
### Start Sandbox
The entry point for running the sandbox is `tools/sandbox_starter.py`. The usage is similar to the data processing and analysis tool, requiring specifying the sandbox configuration file:
```yaml
python tools/sandbox_starter.py --config configs/demo/sandbox/sandbox.yaml
```
Once the run is started, the sandbox will sequentially execute each of the predefined pipeline steps according to the configuration file. The default one trial of the pipeline mainly includes four major steps:

1. **Data/Model Probe**: This step provides probes into the input dataset/model, such as analysing the dataset or analysing the data produced by model inference, to guide the subsequent steps.
2. **Iterative Recipe Refinement based on Probe Results**: This step refines and optimizes the recipe hyperparameters based on the data/model probes. For example, the operator (OP) hyperparameters in the data recipe can be adjusted using the k-sigma method based on the data probes.
3. **Dataset Processing and Model Training**: This step processes and cleans the input dataset based on the refined recipe. If model training is configured in the sandbox, the processed dataset will also be used to train the configured model.
4. **Data/Model Evaluation**: This step evaluates the processed dataset and the model trained in the previous step (if applicable). The evaluation methods may include analysis of the processed dataset and specified benchmark evaluations based on the configuration.

Once this completes one trial of the sandbox pipeline run, the user can validate the effectiveness of the experiment in data production by comparing the probes and evaluation results before and after recipe refinement and dataset processing.

If the `hpo_config` is set in the configuration file and appropriate optimization objectives and OP hyperparameters to be refined are configured within it, the sandbox will perform multiple trials of pipeline runs in the form of Hyperparameter Optimization (HPO) and automatically conduct iterative refinement and optimization of the operator hyperparameters. The preparation of this configuration file can be referenced from the [HPO tool](https://github.com/modelscope/data-juicer/tree/main/tools/hpo).
## Component Factory
In a single trial of the sandbox pipeline, four major steps involve various configurable components. Each of these components corresponds to a factory class used to initialize them:

- **Data Processing (DataExecutor)**: Executor for dataset processing, i.e., the executor of Data-Juicer
- **Data Evaluation (DataEvaluator)**: Evaluator on the quality of the dataset
- **Model Training (ModelTrainExecutor)**: Executor for model training
- **Model Inference (ModelInferExecutor)**: Executor for model inference
- **Model Evaluation (ModelEvaluator)**: Evaluator on the performance of the model

Except for DataExecutor, the rest of the components can be specified in the configuration file using the `type` parameter to choose a specific execution or evaluation type. For example, the data evaluation component supports a `type` of `"dj_text_quality_classifier"` to utilize Data-Juicer's text quality classifier tool for evaluating the dataset, while the model training component `type` can be set to `"modelscope"` to train a model from the ModelScope platform.

The currently supported component factories and the components supported within each factory are as follows:

- DataEvaluatorFactory

| Component | Function | Desc. of Method `run` | Reference Materials |
| --- | --- | --- | --- |
| `Gpt3QualityEvaluator` | Evaluate the quality of a dataset using the GPT-3 text quality classifier reproduced by Data-Juicer. | <br />- `eval_type`: The type of the object to be evaluated by the evaluator, currently only supports `"data"`.<br />- `eval_obj`: The path to the dataset to be evaluated.<br />- Return: The average quality score of the dataset samples.<br /> | [Data-Juicer Quality Classifier Toolkit](https://github.com/modelscope/data-juicer/tree/main/tools/quality_classifier) |
<<<<<<< HEAD
| `InceptionEvaluator` | Evaluate the generated videos by features extracted from video classification models. | <br />- `eval_type`: The type of the object to be evaluated by the evaluator, currently only supports `"data"`<br />- `eval_obj`: An useless parameter<br />- Return: A dictionary of scores in the given metric. <br /> | [Inception Metrics](https://github.com/NVlabs/long-video-gan/tree/main/metrics) |
=======
| `VBenchEvaluator` | Evaluate the generated videos according to given prompts in multi dimensions | <br />- `eval_type`: The type of the object to be evaluated by the evaluator, currently only supports `"data"`<br />- `eval_obj`: A useless parameter<br />- Return: The average score of generated videos in multi dimensions.<br /> | [VBench paper](https://arxiv.org/abs/2311.17982) |
| `InceptionEvaluator` | Evaluate the generated videos by features extracted from video classification models. | <br />- `eval_type`: The type of the object to be evaluated by the evaluator, currently only supports `"data"`<br />- `eval_obj`: A useless parameter<br />- Return: A dictionary of scores in the given metric. <br /> | [Inception Metrics](https://github.com/NVlabs/long-video-gan/tree/main/metrics) |
>>>>>>> 0d811160

- ModelTrainExecutorFactory

| Component | Function | Desc. of Method `run` | Reference Materials |
| --- | --- | --- | --- |
| `ModelscopeTrainExecutor` | Perform a training task on a model from the ModelScope platform using specified datasets, and monitor the change in training loss. | <br />- `run_type`: Type of model training. We need to set `type`  arg as `"modelscope"` in the component configuration file to activate this component.<br />- `run_obj`: Additional training configurations. Apart from the component configuration, this includes the dataset paths and the working directory for storing the training output. As they may change during the pipeline run, they are set dynamically within the pipeline.<br /> | [ModelScope Docs of Model Training](https://modelscope.cn/docs/%E6%A8%A1%E5%9E%8B%E7%9A%84%E8%AE%AD%E7%BB%83Train) |
| `EasyAnimateTrainExecutor` | Perform a LoRA training task on EasyAnimate text-to-video model, and monitor the change in training loss. | <br />- `run_type`: Type of model training. We need to set `type`  arg as `"easyanimate"` in the component configuration file to activate this component.<br />- `run_obj`: An useless parameter.<br /> | [EasyAnimate](https://github.com/aigc-apps/EasyAnimate) |

- ModelInferExecutorFactory

| Component | Function | Desc. of Method `run` | Reference Materials |
| --- | --- | --- | --- |
| `ModelscopeInferExecutor` | Perform inference on a model from the ModelScope platform using a specified sampled dataset, and return the inference results. | <br />- `run_type`: Type of model inference. We need to set `type`  arg as `"modelscope"` in the component configuration file to activate this component.<br />- `run_obj`: Sampled dataset to be fed into model inference.<br /> | [ModelScope Docs of Model Inference](https://modelscope.cn/docs/%E6%A8%A1%E5%9E%8B%E7%9A%84%E6%8E%A8%E7%90%86Pipeline) |
| `ModelscopeInferExecutor` | Perform inference on EasyAnimate text-to-video model with the prompts from VBench, and save the generated videos. | <br />- `run_type`: Type of model inference. We need to set `type`  arg as `"easyanimate"` in the component configuration file to activate this component.<br />- `run_obj`: An useless parameter.<br /> | [EasyAnimate](https://github.com/aigc-apps/EasyAnimate) |

- ModelEvaluatorFactory
   - TBD

Please refer to `data_juicer/core/sandbox/factories.py` for detailed definitions.
# Developer Guide
As mentioned in the previous section, developers can develop customized configurable components and add them to the corresponding factory classes, then route to appropriate instantiation methods using the `type` parameter. Once the components are implemented, developers can encapsulate them as hooks and register the hooks into the job list. After the job list is orchestrated in the pipeline, when the sandbox pipeline is executed, each job in the job list will be executed in sequence at each step. Each of these parts - components, component factory, hooks, job lists, and the registration and execution orchestration of the pipeline - can be customized by the developer. The relationship among these parts is illustrated in the diagram below.
![sandbox-pipeline](https://img.alicdn.com/imgextra/i1/O1CN01JsgSuu22ycGdJFRdc_!!6000000007189-2-tps-3640-2048.png)

## The Internal Implementation of Components
Currently, components are mainly divided into two major categories:

- **Executor**: Since the data executor is already handled by the Data-Juicer's Executor, the executor here specifically refers to the model executor, including model training, inference, evaluation, etc. The code is located in `data_juicer/core/sandbox/model_executors.py`.
- **Evaluator**: Used for evaluating the quality and performance of datasets or models. The code is located in `data_juicer/core/sandbox/evaluators.py`.
### Executor
The core function of the model executor is to train, infer, or evaluate the model specified in the configuration file with the specified dataset. The model executor needs to inherit from `BaseModelExecutor` and implement several core methods:

- The specific behavior of the model executor (training, inference, evaluation, etc.) needs to be defined in the `_run` method.
- The model executor does not return any value. Key metrics that need to be monitored during execution are usually parsed from the logs produced by the model executor (such as loss, evaluation results, etc.). The parsing and monitoring process needs to be defined by the `_watch_run` method.
- Model executor requires input from a dataset, so the `data_connector` method needs to be implemented to convert the dataset from the sandbox's format to the format required by the model framework or library.

It is important to note that, to monitor the change of training metrics (e.g., loss) promptly during the model training process, logs generated during training need to be monitored. Therefore, both the `_run` method for executing model training and the `watch_run` method for monitoring logs need to be asynchronous methods, indicated by the `async` keyword. In the `run` method, we redirect the standard output stream (stdout) and standard error stream (stderr) to a designated log file before the training starts. Then, we create two asynchronous tasks to execute the aforementioned two methods, each performing the following tasks:

- `_run` method: After loading the dataset, it starts model training based on the model training configuration. Upon completion of training, it outputs a predefined task completion identifier to the standard output stream, which has been redirected to the designated log file.
- `watch_run` method: It monitors the designated log file, reads it line by line, and calls the `_watch_run` method. The called method is customized based on the model training framework and used to parse the latest log content line, extract key metrics, and monitor them until the predefined task completion identifier is read.
### Evaluator
The core function of the evaluator is to evaluate the quality and performance of the target using some specific methods and return the evaluation result, usually a numerical value. The evaluator needs to inherit from the base class `BaseEvaluator` and implement the `run` method. The `run` method typically takes two required parameters:

- `eval_type`: The type of evaluation, used for internal evaluation type routine within a certain evaluator.
- `eval_obj`: The object to be evaluated.

Users can also extend the usage of these two parameters based on their implementation.
## Pipeline Hook and Job List
As mentioned at the start of this section, in the pipeline, we need to implement several hooks to connect components with the pipeline execution steps through the job list. Activated hooks will be registered in the pipeline's job list and then executed one by one during the pipeline execution at each step. The job lists for the four corresponding steps are as follows:

1. **Data/Model Probe**: Probe job list -- probe_jobs
2. **Iterative Recipe Refinement based on Probe Results**: Refinement job list -- refine_recipe_jobs
3. **Data Processing and Model Training**: Execution job list - execution_jobs
4. **Data/Model Evaluation**: Evaluation job list - evaluation_jobs

In general, we only need to implement one type of hook function for a type of component factory. In addition to hooks that depend on components, some hooks depend on the existing functionality and tools of Data-Juicer or other third-party libraries. The correspondence among these hooks, dependent components, tools, and job lists is as follows:

| Hook | Function | Dependent Component Factory | Dependent Tool or Library | Registered Job List | Activation Method<br />(Default Pipeline Orchestration) |
| --- | --- | --- | --- | --- | --- |
| `hook_probe_via_analyzer` | Analyse and probe the quality and diversity distribution of the dataset | - | Data-Juicer Analyser | <br />- probe_jobs<br />- evaluation_jobs<br /> | Always |
| `hook_probe_via_model_infer` | Analyze and understand the impact of the dataset on the model, explore and probe "difficult" and "dirty" data | ModelInferExecutorFactory | - | <br />- probe_jobs<br />- evaluation_jobs<br /> | There are valid `model_infer_config` parameters in the sandbox configuration |
| `hook_refine_recipe_via_k_sigma` | Refine data recipe hyperparameters using the k-sigma method based on the probe results of the dataset | - | k-sigma recipe refinement tool of Data-Juicer Hyperparameter Optimization (HPO) toolkit | <br />- refine_recipe_jobs<br /> | There are valid `path_k_sigma_recipe` parameters in the sandbox configuration to specify the path to save the refined recipe |
| `hook_refine_recipe_via_model_feedback` | Refine data recipe hyperparameters using model probe and feedback results | TODO | - | <br />- refine_recipe_jobs<br /> | There are valid `path_model_feedback_recipe` parameters in the sandbox configuration to specify the path to save the refined recipe |
| `hook_process_data` | Process and clean the dataset based on the current data recipe | - | Data-Juicer Executor | <br />- execution_jobs<br /> | Always |
| `hook_train_model` | Train a model based on the current dataset | ModelTrainExecutorFactory | - | <br />- execution_jobs<br /> | There are valid `model_train_config` parameters in the sandbox configuration |
| `hook_evaluate_data` | Evaluate the dataset in terms of data quality and other dimensions | DataEvaluatorFactory | - | <br />- evaluation_jobs<br /> | There are valid `data_eval_config` parameters in the sandbox configuration |
| `hook_evaluate_model` | Evaluate the trained model | ModelEvaluatorFactory | - | <br />- evaluation_jobs<br /> | There are valid `model_eval_config` parameters in the sandbox configuration |

It is worth noting that a hook can be registered in multiple job lists, as this hook can play different roles in different steps of the pipeline. For example, we can analyze and probe both the pre-processed and post-processed datasets to compare the changes in quality, diversity, and other dimensions before and after data processing.
## Customized Sandbox Pipeline
In addition to the default sandbox pipeline, developers can also implement customized pipeline orchestration in `data_juicer/core/sandbox/pipelines.py`. Combining the concepts discussed in previous sections, implementing a customized pipeline orchestration by developers generally involves the following steps:

1. **Implementing customized components**: Developers can create new components based on existing factories, or create new categories of factories and their components.
2. **Encapsulate the hooks to call the customized components**: For example, reference the code in the method `hook_evaluate_data`, which calls the data evaluation component to evaluate the quality of datasets.
3. **Register the customized hooks into the job list**: Developers can implement customized job lists and registration methods. Reference the code in the `register_default_jobs` method for guidance.
4. **Implement a customized pipeline orchestration**: Based on the customized hooks and job lists, developers can customize, arrange, and build the pipeline execution process according to their specific requirements, as illustrated in the `one_trial` method in the pipeline.
## Watcher
In the above sections, the concept of "monitoring" is repeatedly mentioned. The pipeline will monitor several metrics produced in each step, and these monitoring processes are implemented by `SandboxWatcher`.

`SandboxWatcher` is based on wandb library and mainly includes four methods:

- `setup_sweep`: This method is called in the multi-trial HPO mode, which is supported by the sweep module in wandb library. Therefore, the additional `hpo_config` configuration for sweep initialization is required to be passed into the sandbox configuration file.
- `watch_cfgs`: This method monitors and updates the sandbox experiments and configuration files of various components.
- `watch`: This method monitors a specific metric or experiment result and records it in the wandb log.
- `query`: This method queries a specific metric or experiment result from the wandb log.<|MERGE_RESOLUTION|>--- conflicted
+++ resolved
@@ -87,12 +87,8 @@
 | Component | Function | Desc. of Method `run` | Reference Materials |
 | --- | --- | --- | --- |
 | `Gpt3QualityEvaluator` | Evaluate the quality of a dataset using the GPT-3 text quality classifier reproduced by Data-Juicer. | <br />- `eval_type`: The type of the object to be evaluated by the evaluator, currently only supports `"data"`.<br />- `eval_obj`: The path to the dataset to be evaluated.<br />- Return: The average quality score of the dataset samples.<br /> | [Data-Juicer Quality Classifier Toolkit](https://github.com/modelscope/data-juicer/tree/main/tools/quality_classifier) |
-<<<<<<< HEAD
-| `InceptionEvaluator` | Evaluate the generated videos by features extracted from video classification models. | <br />- `eval_type`: The type of the object to be evaluated by the evaluator, currently only supports `"data"`<br />- `eval_obj`: An useless parameter<br />- Return: A dictionary of scores in the given metric. <br /> | [Inception Metrics](https://github.com/NVlabs/long-video-gan/tree/main/metrics) |
-=======
 | `VBenchEvaluator` | Evaluate the generated videos according to given prompts in multi dimensions | <br />- `eval_type`: The type of the object to be evaluated by the evaluator, currently only supports `"data"`<br />- `eval_obj`: A useless parameter<br />- Return: The average score of generated videos in multi dimensions.<br /> | [VBench paper](https://arxiv.org/abs/2311.17982) |
 | `InceptionEvaluator` | Evaluate the generated videos by features extracted from video classification models. | <br />- `eval_type`: The type of the object to be evaluated by the evaluator, currently only supports `"data"`<br />- `eval_obj`: A useless parameter<br />- Return: A dictionary of scores in the given metric. <br /> | [Inception Metrics](https://github.com/NVlabs/long-video-gan/tree/main/metrics) |
->>>>>>> 0d811160
 
 - ModelTrainExecutorFactory
 
